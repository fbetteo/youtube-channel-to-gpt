#!/usr/bin/env python3
"""
YouTube Transcript API - A dedicated API for downloading YouTube transcripts
"""
import os
import logging
import sys
import time

SCRIPT_DIR = os.path.dirname(os.path.abspath(__file__))
sys.path.append(os.path.dirname(SCRIPT_DIR))


# Configure logging
logging.basicConfig(
    level=logging.INFO,
    format="%(asctime)s - %(name)s - %(levelname)s - %(message)s",
    handlers=[logging.StreamHandler()],
)
logger = logging.getLogger(__name__)

from typing import Dict, Any, List, Optional
import io
import zipfile
import uuid
import asyncio
import tempfile
import tracemalloc
import gc
import psutil

from fastapi import (
    FastAPI,
    HTTPException,
    Request,
    Depends,
    status,
    BackgroundTasks,
    Response,
)
from fastapi.responses import FileResponse, JSONResponse, PlainTextResponse
from fastapi.middleware.cors import CORSMiddleware
from fastapi.security import HTTPBearer, HTTPAuthorizationCredentials
from pydantic import BaseModel, Field, validator

# Authentication and Stripe imports
from jose import JWTError, jwt
import stripe

# Database imports
sys.path.append(os.path.join(os.path.dirname(__file__), "..", "db_youtube_transcripts"))
from db_youtube_transcripts.database import get_db_youtube_transcripts

import youtube_service
from rate_limiter import transcript_limiter

# Using the Pydantic v2 compatible settings
from config_v2 import settings

# Stripe configuration
STRIPE_SECRET_KEY = os.getenv("STRIPE_SECRET_KEY_LIVE")
STRIPE_WEBHOOK_SECRET = os.getenv("STRIPE_WEBHOOK_SECRET_TRANSCRIPTS")
stripe.api_key = STRIPE_SECRET_KEY

# JWT Configuration for Supabase
ALGORITHM = "HS256"
SUPABASE_SECRET = os.getenv("SUPABASE_SECRET_YOUTUBE_TRANSCRIPTS")
FRONTEND_URL = os.getenv("FRONTEND_URL_YOUTUBE_TRANSCRIPTS", "http://localhost:3000")

# Price ID mapping for Stripe products
PRICE_CREDITS_MAP = {
    "price_1Rg9SQCakpeOUC7BAhOPV6BB": 400,  # 400 credits
    "price_1Rg9SQCakpeOUC7BeHCiO38e": 1000,  # 1000 credits
    "price_1Rg9SQCakpeOUC7BooNktUiI": 3000,  # 3000 credits
}

# Security setup
security = HTTPBearer(auto_error=False)

# Initialize FastAPI
app = FastAPI(
    title=settings.api_title,
    description="API for downloading YouTube video transcripts",
    version=settings.api_version,
)

# CORS configuration from settings
origins = settings.cors_origins_list

app.add_middleware(
    CORSMiddleware,
    allow_origins=origins,
    allow_credentials=True,
    allow_methods=["*"],
    allow_headers=["*"],
)

# Simple in-memory cache for user sessions
# In production, consider a more robust solution like Redis
user_cache = {}

# Get API key from settings
API_KEY = settings.api_key

# =============================================
# AUTHENTICATION AND CREDIT MANAGEMENT
# =============================================


async def validate_jwt(
    credentials: HTTPAuthorizationCredentials = Depends(security),
) -> dict:
    """
    Validates Supabase JWT token and returns user payload
    """
    if not credentials:
        raise HTTPException(
            status_code=status.HTTP_401_UNAUTHORIZED, detail="JWT token is missing"
        )

    token = credentials.credentials
    if not token:
        raise HTTPException(
            status_code=status.HTTP_401_UNAUTHORIZED, detail="JWT token is missing"
        )

    try:
        payload = jwt.decode(
            token,
            SUPABASE_SECRET,
            algorithms=[ALGORITHM],
            options={"verify_aud": False},
        )
        return payload
    except JWTError as e:
        logger.error(f"JWT validation failed: {e}")
        raise HTTPException(
            status_code=status.HTTP_403_FORBIDDEN,
            detail="Could not validate credentials",
        )


def get_user_id_from_payload(payload: dict) -> str:
    """Extract user ID from JWT payload"""
    return payload.get("sub")


class CreditManager:
    """Manages user credits for transcript downloads"""

    @staticmethod
    def get_user_credits(user_id: str) -> int:
        """Get current credit balance for user"""
        conn = None
        try:
            logger.debug(f"Getting credits for user: {user_id}")
            # Use dependency directly without generator
            from db_youtube_transcripts.database import (
                get_connection_youtube_transcripts,
            )

            conn = get_connection_youtube_transcripts()
            logger.debug("Database connection established")

            cursor = conn.cursor()
            logger.debug("Database cursor created")

            cursor.execute(
                "SELECT credits FROM user_credits WHERE user_id = %s", (user_id,)
            )
            logger.debug("Query executed successfully")

            result = cursor.fetchone()
            cursor.close()
            logger.debug(f"Query result: {result}")

            if result:
                logger.debug(f"User {user_id} has {result[0]} credits")
                return result[0]
            else:
                logger.info(
                    f"User {user_id} not found in credits table, creating with 0 credits"
                )
                # Create user with 0 credits if doesn't exist
                CreditManager.create_user_credits(user_id, 0)
                return 0

        except Exception as e:
            logger.error(
                f"Error getting credits for user {user_id}: {type(e).__name__}: {e}",
                exc_info=True,
            )
            raise HTTPException(
                status_code=status.HTTP_500_INTERNAL_SERVER_ERROR,
                detail="Failed to retrieve user credits",
            )
        finally:
            if conn:
                conn.close()

    @staticmethod
    def create_user_credits(user_id: str, credits: int = 0) -> None:
        """Create user credits record"""
        conn = None
        try:
            logger.debug(
                f"Creating credits record for user: {user_id} with {credits} credits"
            )
            from db_youtube_transcripts.database import (
                get_connection_youtube_transcripts,
            )

            conn = get_connection_youtube_transcripts()
            logger.debug("Database connection established for create_user_credits")

            cursor = conn.cursor()
            logger.debug("Database cursor created for create_user_credits")

            cursor.execute(
                "INSERT INTO user_credits (user_id, credits) VALUES (%s, %s) ON CONFLICT (user_id) DO NOTHING",
                (user_id, credits),
            )
            logger.debug("Insert query executed successfully")

            cursor.close()
            logger.info(
                f"Created credits record for user {user_id} with {credits} credits"
            )

        except Exception as e:
            logger.error(
                f"Error creating credits for user {user_id}: {type(e).__name__}: {e}",
                exc_info=True,
            )
            raise HTTPException(
                status_code=status.HTTP_500_INTERNAL_SERVER_ERROR,
                detail="Failed to create user credits",
            )
        finally:
            if conn:
                conn.close()

    @staticmethod
    def deduct_credit(user_id: str) -> bool:
        """
        Deduct 1 credit from user. Returns True if successful, False if insufficient credits.
        """
        conn = None
        try:
            logger.debug(f"Attempting to deduct credit for user: {user_id}")
            from db_youtube_transcripts.database import (
                get_connection_youtube_transcripts,
            )

            conn = get_connection_youtube_transcripts()
            logger.debug("Database connection established for deduct_credit")

            cursor = conn.cursor()
            logger.debug("Database cursor created for deduct_credit")

            # Deduct credit only if user has credits available
            cursor.execute(
                "UPDATE user_credits SET credits = credits - 1 WHERE user_id = %s AND credits > 0",
                (user_id,),
            )
            logger.debug("Deduct query executed successfully")

            success = cursor.rowcount > 0
            cursor.close()
            logger.debug(f"Rows affected: {cursor.rowcount}, success: {success}")

            if success:
                logger.info(f"Deducted 1 credit from user {user_id}")
            else:
                logger.warning(
                    f"Failed to deduct credit from user {user_id} - insufficient credits"
                )

            return success

        except Exception as e:
            logger.error(
                f"Error deducting credit for user {user_id}: {type(e).__name__}: {e}",
                exc_info=True,
            )
            raise HTTPException(
                status_code=status.HTTP_500_INTERNAL_SERVER_ERROR,
                detail="Failed to process credit deduction",
            )
        finally:
            if conn:
                conn.close()

    @staticmethod
    def add_credits(user_id: str, credits: int) -> None:
        """Add credits to user account"""
        conn = None
        try:
            logger.debug(f"Adding {credits} credits to user: {user_id}")
            from db_youtube_transcripts.database import (
                get_connection_youtube_transcripts,
            )

            conn = get_connection_youtube_transcripts()
            logger.debug("Database connection established for add_credits")

            cursor = conn.cursor()
            logger.debug("Database cursor created for add_credits")

            # Insert or update user credits
            cursor.execute(
                """
                INSERT INTO user_credits (user_id, credits) VALUES (%s, %s)
                ON CONFLICT (user_id) DO UPDATE SET credits = user_credits.credits + %s
                """,
                (user_id, credits, credits),
            )
            logger.debug("Add credits query executed successfully")

            cursor.close()
            logger.info(f"Added {credits} credits to user {user_id}")

        except Exception as e:
            logger.error(
                f"Error adding credits for user {user_id}: {type(e).__name__}: {e}",
                exc_info=True,
            )
            raise HTTPException(
                status_code=status.HTTP_500_INTERNAL_SERVER_ERROR,
                detail="Failed to add credits",
            )
        finally:
            if conn:
                conn.close()

    @staticmethod
    def reserve_credits(user_id: str, credit_count: int) -> str:
        """
        Reserve credits for a batch operation. Returns reservation ID if successful.

        Args:
            user_id: User identifier
            credit_count: Number of credits to reserve

        Returns:
            Reservation ID string for tracking

        Raises:
            HTTPException: If insufficient credits or database error
        """
        import uuid

        conn = None
        try:
            logger.info(
                f"Attempting to reserve {credit_count} credits for user: {user_id}"
            )
            from db_youtube_transcripts.database import (
                get_connection_youtube_transcripts,
            )

            conn = get_connection_youtube_transcripts()
            cursor = conn.cursor()

            # First check if user has enough credits
            cursor.execute(
                "SELECT credits FROM user_credits WHERE user_id = %s",
                (user_id,),
            )
            result = cursor.fetchone()

            if not result:
                logger.warning(f"User {user_id} not found in credits table")
                raise HTTPException(
                    status_code=status.HTTP_404_NOT_FOUND,
                    detail="User credits not found",
                )

            current_credits = result[0]
            if current_credits < credit_count:
                logger.warning(
                    f"User {user_id} has insufficient credits: {current_credits} < {credit_count}"
                )
                raise HTTPException(
                    status_code=status.HTTP_402_PAYMENT_REQUIRED,
                    detail=f"Insufficient credits. Need {credit_count}, have {current_credits}",
                )

            # Reserve the credits by deducting them immediately
            cursor.execute(
                "UPDATE user_credits SET credits = credits - %s WHERE user_id = %s",
                (credit_count, user_id),
            )

            # Generate reservation ID for tracking
            reservation_id = str(uuid.uuid4())

            cursor.close()
            logger.info(
                f"Reserved {credit_count} credits for user {user_id}, reservation: {reservation_id}"
            )

            return reservation_id

        except HTTPException:
            # Re-raise HTTP exceptions from credit checks
            raise
        except Exception as e:
            logger.error(
                f"Error reserving credits for user {user_id}: {type(e).__name__}: {e}",
                exc_info=True,
            )
            raise HTTPException(
                status_code=status.HTTP_500_INTERNAL_SERVER_ERROR,
                detail="Failed to reserve credits",
            )
        finally:
            if conn:
                conn.close()

    @staticmethod
    def finalize_credit_usage(
        user_id: str, reservation_id: str, credits_used: int, credits_reserved: int
    ) -> None:
        """
        Finalize credit usage for a reservation. Refunds unused credits.

        Args:
            user_id: User identifier
            reservation_id: Reservation ID from reserve_credits
            credits_used: Actual credits used
            credits_reserved: Credits that were reserved
        """
        conn = None
        try:
            unused_credits = credits_reserved - credits_used

            if unused_credits > 0:
                logger.info(
                    f"Refunding {unused_credits} unused credits to user {user_id} "
                    f"(reservation: {reservation_id})"
                )

                from db_youtube_transcripts.database import (
                    get_connection_youtube_transcripts,
                )

                conn = get_connection_youtube_transcripts()
                cursor = conn.cursor()

                # Refund unused credits
                cursor.execute(
                    "UPDATE user_credits SET credits = credits + %s WHERE user_id = %s",
                    (unused_credits, user_id),
                )

                cursor.close()
                logger.info(
                    f"Successfully refunded {unused_credits} credits to user {user_id}"
                )
            else:
                logger.info(
                    f"No refund needed for user {user_id}, used {credits_used}/{credits_reserved} credits"
                )

        except Exception as e:
            logger.error(
                f"Error finalizing credit usage for user {user_id}: {type(e).__name__}: {e}",
                exc_info=True,
            )
            # Don't raise exception here - we don't want to fail the job completion
            # but log the error for investigation
            logger.error(f"Credit finalization failed but job will complete normally")
        finally:
            if conn:
                conn.close()


def get_user_or_anonymous(
    credentials: Optional[HTTPAuthorizationCredentials] = Depends(security),
) -> Dict[str, Any]:
    """
    Get user info if authenticated, otherwise return anonymous user info
    """
    if credentials:
        try:
            payload = jwt.decode(
                credentials.credentials,
                SUPABASE_SECRET,
                algorithms=[ALGORITHM],
                options={"verify_aud": False},
            )
            user_id = get_user_id_from_payload(payload)
            credits = CreditManager.get_user_credits(user_id)
            return {"is_authenticated": True, "user_id": user_id, "credits": credits}
        except JWTError:
            # Invalid token, treat as anonymous
            pass

    return {"is_authenticated": False, "user_id": None, "credits": 0}


# =============================================
# PYDANTIC MODELS
# =============================================


class DownloadURLRequest(BaseModel):
    youtube_url: str = Field(..., description="YouTube video URL or ID")
    include_timestamps: bool = Field(
        True, description="Whether to include timestamps in the transcript"
    )


class ChannelRequest(BaseModel):
    channel_name: str = Field(..., description="YouTube channel name or ID")
    max_results: int = Field(30, description="Maximum number of videos to fetch")
    # Formatting options
    include_timestamps: bool = Field(
        default=False, description="Include timestamps in transcript"
    )
    include_video_title: bool = Field(
        default=True, description="Include video title in header"
    )
    include_video_id: bool = Field(
        default=True, description="Include video ID in header"
    )
    include_video_url: bool = Field(
        default=True, description="Include video URL in header"
    )
    include_view_count: bool = Field(
        default=False, description="Include video view count in header"
    )
    concatenate_all: bool = Field(
        default=False,
        description="Return single concatenated file instead of individual files",
    )

    @validator("max_results")
    def validate_max_results(cls, v):
        if v <= 0 or v > 100:
            raise ValueError("max_results must be between 1 and 100")
        return v


class CheckoutSessionRequest(BaseModel):
    price_id: str = Field(..., description="Stripe price ID for the credit package")

    @validator("price_id")
    def validate_price_id(cls, v):
        if v not in PRICE_CREDITS_MAP:
            raise ValueError(
                f"Invalid price_id. Valid options: {list(PRICE_CREDITS_MAP.keys())}"
            )
        return v


class UserCreditsResponse(BaseModel):
    user_id: str
    credits: int


class PaymentSuccessResponse(BaseModel):
    message: str
    credits_added: int
    total_credits: int


class VideoInfo(BaseModel):
    id: str
    title: str
    publishedAt: str = None
    duration: str = None
    url: str


class SelectedVideosRequest(BaseModel):
    channel_name: str = Field(..., description="YouTube channel name or ID")
    videos: List[VideoInfo] = Field(
        ..., description="List of selected videos to download transcripts for"
    )
    # Formatting options
    include_timestamps: bool = Field(
        default=False, description="Include timestamps in transcript"
    )
    include_video_title: bool = Field(
        default=True, description="Include video title in header"
    )
    include_video_id: bool = Field(
        default=True, description="Include video ID in header"
    )
    include_video_url: bool = Field(
        default=True, description="Include video URL in header"
    )
    include_view_count: bool = Field(
        default=False, description="Include video view count in header"
    )
    concatenate_all: bool = Field(
        default=False,
        description="Return single concatenated file instead of individual files",
    )


class PlaylistRequest(BaseModel):
    playlist_name: str = Field(..., description="YouTube playlist ID or URL")
    max_results: int = Field(30, description="Maximum number of videos to fetch")
    # Formatting options
    include_timestamps: bool = Field(
        default=False, description="Include timestamps in transcript"
    )
    include_video_title: bool = Field(
        default=True, description="Include video title in header"
    )
    include_video_id: bool = Field(
        default=True, description="Include video ID in header"
    )
    include_video_url: bool = Field(
        default=True, description="Include video URL in header"
    )
    include_view_count: bool = Field(
        default=False, description="Include video view count in header"
    )
    concatenate_all: bool = Field(
        default=False,
        description="Return single concatenated file instead of individual files",
    )

    @validator("max_results")
    def validate_max_results(cls, v):
        if v <= 0 or v > 100:
            raise ValueError("max_results must be between 1 and 100")
        return v


class SelectedPlaylistVideosRequest(BaseModel):
    playlist_name: str = Field(..., description="YouTube playlist ID or URL")
    videos: List[VideoInfo] = Field(
        ..., description="List of selected videos to download transcripts for"
    )
    # Formatting options
    include_timestamps: bool = Field(
        default=False, description="Include timestamps in transcript"
    )
    include_video_title: bool = Field(
        default=True, description="Include video title in header"
    )
    include_video_id: bool = Field(
        default=True, description="Include video ID in header"
    )
    include_video_url: bool = Field(
        default=True, description="Include video URL in header"
    )
    include_view_count: bool = Field(
        default=False, description="Include video view count in header"
    )
    concatenate_all: bool = Field(
        default=False,
        description="Return single concatenated file instead of individual files",
    )


def verify_api_key(request: Request):
    """Verify API key for authenticated endpoints"""
    api_key = request.headers.get("X-API-Key")
    if not api_key or api_key != API_KEY:
        raise HTTPException(
            status_code=status.HTTP_401_UNAUTHORIZED,
            detail="Invalid API key",
            headers={"WWW-Authenticate": "ApiKey"},
        )
    return True


def check_anonymous_rate_limit(request: Request):
    """
    Check rate limit for anonymous users

    Anonymous users are identified by their IP address and are limited
    to 3 transcript downloads per hour.
    """
    # Extract client IP (handle proxy forwarding)
    client_ip = request.client.host
    forwarded = request.headers.get("X-Forwarded-For")
    if forwarded:
        # Use the first IP in the chain if forwarded
        client_ip = forwarded.split(",")[0].strip()

    # Check if rate limit is exceeded
    free_limit = 100  # 3 downloads per hour

    if not transcript_limiter.can_make_request(client_ip, free_limit):
        # Calculate remaining time
        wait_time = transcript_limiter.get_wait_time(client_ip)
        minutes = int(wait_time // 60)
        seconds = int(wait_time % 60)

        raise HTTPException(
            status_code=status.HTTP_429_TOO_MANY_REQUESTS,
            detail=f"Rate limit exceeded. Try again in {minutes} minutes and {seconds} seconds.",
            headers={
                "X-RateLimit-Limit": str(free_limit),
                "X-RateLimit-Remaining": "0",
                "X-RateLimit-Reset": str(
                    int(transcript_limiter.get_reset_time(client_ip))
                ),
                "Retry-After": str(int(wait_time)),
            },
        )

    # Add this request to the counter
    transcript_limiter.add_request(client_ip)

    # Add rate limit headers
    remaining = transcript_limiter.get_remaining_requests(client_ip, free_limit)

    # Return IP and remaining requests for logging
    return {
        "client_ip": client_ip,
        "remaining_requests": remaining,
    }


def get_user_session(request: Request):
    """Simple session management - replace with proper auth in production"""
    session_id = request.headers.get("X-Session-ID", f"anonymous-{request.client.host}")
    if session_id not in user_cache:
        user_cache[session_id] = {"id": session_id, "transcript_retrievals": {}}
    return user_cache[session_id]


@app.get("/")
def read_root():
    return {
        "service": "YouTube Transcript API",
        "status": "online",
        "docs_url": "/docs",
    }


@app.on_event("startup")
async def startup_event():
    """Run when the application starts - recover jobs and set up background tasks"""
    logger.info("Starting YouTube Transcript API...")


#     # Recover jobs from persistent storage
#     try:
#         import youtube_service

#         recovered_jobs = youtube_service.recover_jobs_from_storage()
#         if recovered_jobs:
#             logger.info(f"Recovered {len(recovered_jobs)} jobs from persistent storage")
#         else:
#             logger.info("No jobs to recover from persistent storage")
#     except Exception as e:
#         logger.error(f"Failed to recover jobs on startup: {e}")

#     logger.info("YouTube Transcript API startup complete")


@app.on_event("shutdown")
async def shutdown_event():
    """Clean up resources on FastAPI shutdown"""
    logger.info("Shutting down YouTube Transcript API...")

    try:
        import youtube_service

        # Note: We could add a cleanup_resources function to youtube_service if needed
        logger.info("Cleanup completed")
    except Exception as e:
        logger.error(f"Error during shutdown cleanup: {e}")

    logger.info("YouTube Transcript API shutdown complete")


# =============================================
# PAYMENT ENDPOINTS
# =============================================


@app.post("/payments/create-checkout-session")
async def create_checkout_session(
    request: CheckoutSessionRequest, payload: dict = Depends(validate_jwt)
):
    """
    Create a Stripe checkout session for purchasing credits
    """
    try:
        user_id = get_user_id_from_payload(payload)
        credits_to_add = PRICE_CREDITS_MAP[request.price_id]

        # Create Stripe checkout session
        checkout_session = stripe.checkout.Session.create(
            payment_method_types=["card"],
            line_items=[
                {
                    "price": request.price_id,
                    "quantity": 1,
                }
            ],
            mode="payment",
            success_url=f"{FRONTEND_URL}/payment/success?session_id={{CHECKOUT_SESSION_ID}}",
            cancel_url=f"{FRONTEND_URL}/payment/cancel",
            client_reference_id=user_id,
            metadata={
                "project": "transcript-api",
                "user_id": user_id,
                "credits": credits_to_add,
            },
        )

        logger.info(
            f"Created checkout session {checkout_session.id} for user {user_id}"
        )

        return {
            "checkout_url": checkout_session.url,
            "session_id": checkout_session.id,
            "credits": credits_to_add,
        }

    except stripe.error.StripeError as e:
        logger.error(f"Stripe error creating checkout session: {e}")
        raise HTTPException(
            status_code=status.HTTP_400_BAD_REQUEST,
            detail=f"Payment processing error: {str(e)}",
        )
    except Exception as e:
        logger.error(f"Error creating checkout session: {e}")
        raise HTTPException(
            status_code=status.HTTP_500_INTERNAL_SERVER_ERROR,
            detail="Failed to create payment session",
        )


@app.post("/payments/webhook")
async def stripe_webhook(request: Request):
    """
    Handle Stripe webhook events for payment completion
    """
    payload = await request.body()
    sig_header = request.headers.get("stripe-signature")

    try:
        # Verify webhook signature
        event = stripe.Webhook.construct_event(
            payload, sig_header, STRIPE_WEBHOOK_SECRET
        )
    except ValueError as e:
        logger.error(f"Invalid payload: {e}")
        raise HTTPException(status_code=400, detail="Invalid payload")
    except stripe.error.SignatureVerificationError as e:
        logger.error(f"Invalid signature: {e}")
        raise HTTPException(status_code=400, detail="Invalid signature")

    # Handle the event
    if event["type"] == "checkout.session.completed":
        session = event["data"]["object"]

        # Check if this is for our transcript-api project
        if session.get("metadata", {}).get("project") != "transcript-api":
            logger.info(
                f"Ignoring webhook for different project: {session.get('metadata', {}).get('project')}"
            )
            return {"status": "ignored"}

        try:
            user_id = session["metadata"]["user_id"]
            credits_to_add = int(session["metadata"]["credits"])

            # Add credits to user account
            CreditManager.add_credits(user_id, credits_to_add)

            logger.info(
                f"Successfully added {credits_to_add} credits to user {user_id} from session {session['id']}"
            )

            return {"status": "success"}

        except Exception as e:
            logger.error(f"Error processing payment completion: {e}")
            raise HTTPException(
                status_code=status.HTTP_500_INTERNAL_SERVER_ERROR,
                detail="Failed to process payment",
            )

    else:
        logger.info(f"Unhandled event type: {event['type']}")
        return {"status": "unhandled"}


@app.get("/user/credits")
async def get_user_credits(
    payload: dict = Depends(validate_jwt),
) -> UserCreditsResponse:
    """
    Get current credit balance for authenticated user
    """
    try:
        logger.debug("Starting get_user_credits endpoint")
        user_id = get_user_id_from_payload(payload)
        logger.debug(f"Extracted user_id: {user_id}")

        credits = CreditManager.get_user_credits(user_id)
        logger.debug(f"Retrieved credits: {credits}")

        response = UserCreditsResponse(user_id=user_id, credits=credits)
        logger.debug(f"Created response: {response}")
        return response

    except HTTPException:
        # Re-raise HTTPExceptions from CreditManager
        raise
    except Exception as e:
        logger.error(
            f"Unexpected error in get_user_credits endpoint: {type(e).__name__}: {e}",
            exc_info=True,
        )
        raise HTTPException(
            status_code=status.HTTP_500_INTERNAL_SERVER_ERROR,
            detail="Failed to retrieve credits",
        )


@app.get("/user/profile")
async def get_user_profile(payload: dict = Depends(validate_jwt)):
    """
    Get user profile information
    """
    try:
        user_id = get_user_id_from_payload(payload)
        credits = CreditManager.get_user_credits(user_id)

        return {
            "user_id": user_id,
            "credits": credits,
            "email": payload.get("email"),
            "created_at": payload.get("iat"),
        }

    except Exception as e:
        logger.error(f"Error getting user profile: {e}")
        raise HTTPException(
            status_code=status.HTTP_500_INTERNAL_SERVER_ERROR,
            detail="Failed to retrieve user profile",
        )


# =============================================
# TRANSCRIPT ENDPOINTS (UPDATED WITH CREDIT LOGIC)
# =============================================


# @app.post("/download/transcript")
# async def download_transcript_by_url(
#     request: DownloadURLRequest,  # From JSON body: {"youtube_url": "...", "include_timestamps": false}
#     fastapi_request: Request,  # From HTTP metadata: client IP, headers, etc.
#     user_info: Dict = Depends(get_user_or_anonymous),
#     session: Dict = Depends(get_user_session),
# ):
#     """
#     Download a transcript for a single YouTube video by URL.
#     Returns a plain text file with the transcript.

#     For authenticated users: deducts 1 credit per attempt
#     For anonymous users: rate limited to 3 downloads per hour per IP
#     """
#     endpoint_start = time.time()

#     # Handle authentication and credit/rate limit logic
#     if user_info["is_authenticated"]:
#         user_id = user_info["user_id"]

#         # Deduct credit before attempting download
#         if not CreditManager.deduct_credit(user_id):
#             raise HTTPException(
#                 status_code=status.HTTP_402_PAYMENT_REQUIRED,
#                 detail="Insufficient credits. Please purchase more credits to continue.",
#             )

#         logger.info(f"Authenticated transcript download for user {user_id}")
#     else:
#         # Apply rate limiting for anonymous users
#         rate_limit_info = check_anonymous_rate_limit(fastapi_request)
#         logger.info(
#             f"Anonymous transcript download from {rate_limit_info['client_ip']} "
#             f"({rate_limit_info['remaining_requests']} requests remaining)"
#         )
#     try:
#         # Extract YouTube video ID from URL
#         extract_start = time.time()
#         video_id = youtube_service.extract_youtube_id(request.youtube_url)
#         extract_end = time.time()
#         logger.info(f"URL extraction took {extract_end - extract_start:.3f}s")

#         # Create directories for this user
#         dir_start = time.time()
#         user_dir = os.path.join(settings.temp_dir, session["id"])
#         os.makedirs(user_dir, exist_ok=True)
#         dir_end = time.time()
#         logger.info(f"Directory creation took {dir_end - dir_start:.3f}s")

#         # Get transcript using the new service
#         transcript_start = time.time()
#         transcript_text, file_path, metadata = (
#             await youtube_service.get_single_transcript(
#                 video_id, user_dir, request.include_timestamps
#             )
#         )
#         transcript_end = time.time()
#         logger.info(
#             f"Transcript retrieval took {transcript_end - transcript_start:.3f}s"
#         )

#         if not file_path:
#             # If file_path is None, create a temporary file
#             tmp_start = time.time()
#             with tempfile.NamedTemporaryFile(
#                 mode="w+", delete=False, suffix=".txt", dir=user_dir
#             ) as temp_file:
#                 temp_file.write(transcript_text)
#                 file_path = temp_file.name
#             tmp_end = time.time()
#             logger.info(f"Temporary file creation took {tmp_end - tmp_start:.3f}s")

#         response_start = time.time()
#         response = FileResponse(
#             path=file_path,
#             media_type="text/plain",
#             filename=f"{video_id}_transcript.txt",
#         )
#         response.headers["X-Transcript-Language"] = metadata.get(
#             "transcript_language", "unknown"
#         )
#         response.headers["X-Transcript-Type"] = metadata.get(
#             "transcript_type", "unknown"
#         )

#         response_end = time.time()
#         logger.info(f"Response preparation took {response_end - response_start:.3f}s")

#         endpoint_end = time.time()
#         total_time = endpoint_end - endpoint_start
#         logger.info(f"Total endpoint execution took {total_time:.3f}s")

#         return response

#     except ValueError as e:
#         logger.error(f"Invalid URL: {str(e)}")
#         raise HTTPException(status_code=400, detail=str(e))
#     except Exception as e:
#         logger.error(f"Error downloading transcript: {str(e)}", exc_info=True)
#         raise HTTPException(
#             status_code=500, detail=f"Failed to download transcript: {str(e)}"
#         )


@app.post("/download/transcript/raw")
async def download_transcript_raw(
    request: DownloadURLRequest,  # From JSON body: {"youtube_url": "...", "include_timestamps": false}
    fastapi_request: Request,  # From HTTP metadata: client IP, headers, etc.
    user_info: Dict = Depends(get_user_or_anonymous),
    session: Dict = Depends(get_user_session),
):
    """
    Get a transcript for a single YouTube video as plain text without file creation.
    This is a faster alternative to /download/transcript when you just need the text.

    Returns the transcript text directly without creating intermediate files.

    For authenticated users: deducts 1 credit per attempt
    For anonymous users: rate limited downloads
    """
    endpoint_start = time.time()

    # Handle authentication and credit/rate limit logic
    if user_info["is_authenticated"]:
        user_id = user_info["user_id"]

        # Deduct credit before attempting download
        if not CreditManager.deduct_credit(user_id):
            raise HTTPException(
                status_code=status.HTTP_402_PAYMENT_REQUIRED,
                detail="Insufficient credits. Please purchase more credits to continue.",
            )

        logger.info(f"Authenticated raw transcript download for user {user_id}")
    else:
        # Apply rate limiting for anonymous users
        rate_limit_info = check_anonymous_rate_limit(fastapi_request)
        logger.info(
            f"Anonymous raw transcript download from {rate_limit_info['client_ip']} "
            f"({rate_limit_info['remaining_requests']} requests remaining)"
        )
    try:
        # Extract YouTube video ID from URL
        extract_start = time.time()
        video_id = youtube_service.extract_youtube_id(request.youtube_url)
        extract_end = time.time()
        logger.info(f"URL extraction took {extract_end - extract_start:.3f}s")

        # Get transcript with timeout protection
        transcript_start = time.time()
        try:
            # Create a task and set a timeout
            transcript_task = asyncio.create_task(
                youtube_service.get_single_transcript(
                    video_id,
                    output_dir=None,
                    include_timestamps=request.include_timestamps,
                )
            )
            transcript_text, _, metadata = await asyncio.wait_for(
                transcript_task, timeout=30.0
            )
        except asyncio.TimeoutError:
            logger.error(
                f"Transcript retrieval timed out for {video_id} after 30 seconds"
            )
            raise HTTPException(
                status_code=504,
                detail="Transcript retrieval timed out. Please try again or try another video.",
            )

        transcript_end = time.time()
        logger.info(
            f"Raw transcript retrieval took {transcript_end - transcript_start:.3f}s"
        )

        response_start = time.time()
        response = PlainTextResponse(content=transcript_text)
        response.headers["X-Transcript-Language"] = metadata.get(
            "transcript_language", "unknown"
        )
        response.headers["X-Transcript-Type"] = metadata.get(
            "transcript_type", "unknown"
        )
        response_end = time.time()
        logger.info(
            f"Raw response preparation took {response_end - response_start:.3f}s"
        )

        endpoint_end = time.time()
        total_time = endpoint_end - endpoint_start
        logger.info(f"Total raw endpoint execution took {total_time:.3f}s")

        return response

    except ValueError as e:
        logger.error(f"Invalid URL: {str(e)}")
        raise HTTPException(status_code=400, detail=str(e))
    except Exception as e:
        logger.error(f"Error downloading transcript: {str(e)}", exc_info=True)
        raise HTTPException(
            status_code=500, detail=f"Failed to download transcript: {str(e)}"
        )


@app.get("/video-info")
async def get_video_info(url: str, session: Dict = Depends(get_user_session)):
    """
    Get metadata for a YouTube video by URL.

    Returns detailed video information including title, channel, views,
    thumbnail URL, and other metadata.

    This endpoint is available for anonymous users with no rate limit.
    """
    try:
        # Extract video ID from URL
        video_id = youtube_service.extract_youtube_id(url)

        # Get video metadata using the new service
        metadata = await youtube_service.get_video_info(video_id)
        return metadata

    except ValueError as e:
        logger.error(f"Invalid video URL: {str(e)}")
        raise HTTPException(status_code=400, detail=str(e))
    except Exception as e:
        logger.error(f"Error retrieving video metadata: {str(e)}", exc_info=True)
        raise HTTPException(
            status_code=500, detail=f"Failed to retrieve video metadata: {str(e)}"
        )


@app.get("/channel/{channel_name}")
async def get_channel_info(
    channel_name: str,
    # auth: bool = Depends(verify_api_key),
    session: Dict = Depends(get_user_session),
):
    """
    Get information about a YouTube channel to validate user input.
    Returns channel title, description, thumbnail URL, and video count.
    """
    try:
        # Get channel info using the new service
        channel_info = await youtube_service.get_channel_info(channel_name)
        return channel_info

    except ValueError as e:
        logger.error(f"Invalid channel: {str(e)}")
        raise HTTPException(status_code=404, detail=str(e))
    except Exception as e:
        logger.error(f"Error getting channel info: {str(e)}", exc_info=True)
        raise HTTPException(
            status_code=500, detail=f"Failed to get channel information: {str(e)}"
        )


# @app.post("/channel/download/async")
# async def start_channel_transcript_download(
#     request: ChannelRequest,
#     payload: dict = Depends(validate_jwt),
#     session: Dict = Depends(get_user_session),
# ):
#     """
#     Start asynchronous download of transcripts for all videos in a YouTube channel.
#     Returns a job ID that can be used to check progress and retrieve results.

#     REQUIRES AUTHENTICATION: This endpoint requires sufficient credits for all videos.
#     Each video transcript attempt will deduct 1 credit.
#     """
#     channel_name = request.channel_name
#     max_results = request.max_results
#     session_id = session["id"]
#     user_id = get_user_id_from_payload(payload)

#     try:
#         # Check if user has sufficient credits for the requested number of videos
#         user_credits = CreditManager.get_user_credits(user_id)
#         if user_credits < max_results:
#             raise HTTPException(
#                 status_code=status.HTTP_402_PAYMENT_REQUIRED,
#                 detail=f"Insufficient credits. You need {max_results} credits but only have {user_credits}. Please purchase more credits.",
#             )

#         # Start asynchronous transcript retrieval using the new service
#         job_id = await youtube_service.start_channel_transcript_download(
#             channel_name,
#             max_results,
#             # session_id,
#             user_id,  # Pass user_id for credit deduction
#             include_timestamps=request.include_timestamps,
#             include_video_title=request.include_video_title,
#             include_video_id=request.include_video_id,
#             include_video_url=request.include_video_url,
#             include_view_count=request.include_view_count,
#             concatenate_all=request.concatenate_all,
#         )  # Return job ID for polling status
#         return {
#             "job_id": job_id,
#             "status": "processing",
#             "total_videos": youtube_service.channel_download_jobs[job_id][
#                 "total_videos"
#             ],
#             "channel_name": channel_name,
#             "user_id": user_id,
#             "credits_reserved": max_results,
#             "user_credits_at_start": user_credits,
#             "message": f"Transcript retrieval started. Credits will be deducted per video attempt (1 credit each). You have {user_credits} credits available. Use the /channel/download/status endpoint to check progress and credit usage.",
#         }

#     except ValueError as e:
#         logger.error(f"Invalid channel request: {str(e)}")
#         raise HTTPException(status_code=400, detail=str(e))
#     except Exception as e:
#         logger.error(f"Error starting transcript download: {str(e)}", exc_info=True)
#         raise HTTPException(
#             status_code=500, detail=f"Failed to start transcript download: {str(e)}"
#         )


# @app.get("/channel/{channel_name}/videos")
# async def list_channel_videos(
#     channel_name: str,
#     max_results: int = 30,
#     # auth: bool = Depends(verify_api_key),
#     session: Dict = Depends(get_user_session),
# ):
#     """
#     Get a list of videos from a channel with their metadata.
#     Useful for selective transcript downloading.
#     """
#     try:
#         # Get channel info
#         channel_info = await youtube_service.get_channel_info(channel_name)
#         channel_id = channel_info["channelId"]

#         # Get videos from channel
#         videos = await youtube_service.get_channel_videos(channel_id, max_results)

#         # Return combined info
#         return {
#             "channel": channel_info,
#             "videos": videos,
#         }

#     except ValueError as e:
#         logger.error(f"Invalid request: {str(e)}")
#         raise HTTPException(status_code=400, detail=str(e))
#     except Exception as e:
#         logger.error(f"Error listing channel videos: {str(e)}", exc_info=True)
#         raise HTTPException(
#             status_code=500, detail=f"Failed to list channel videos: {str(e)}"
#         )


@app.get("/channel/{channel_name}/all-videos")
async def list_all_channel_videos(
    channel_name: str,
    # payload: dict = Depends(validate_jwt),
):
    """
    Get all videos for a channel with pagination.
    Returns a list of videos with metadata for selection in the frontend.
    """
    try:
        channel_info = await youtube_service.get_channel_info(channel_name)
        channel_id = channel_info["channelId"]

        # Use the paginated function to get all videos
        videos = await youtube_service.get_all_channel_videos(channel_id)

        # Log the result to help debug
        logger.info(
            f"Returning {len(videos)} videos for channel {channel_name} (ID: {channel_id})"
        )
        for i, video in enumerate(videos[:5]):
            logger.info(f"Video {i+1}: {video['id']} - {video['title']}")

        return videos
    except ValueError as e:
        logger.error(f"Invalid channel: {str(e)}")
        raise HTTPException(status_code=404, detail=str(e))
    except Exception as e:
        logger.error(f"Error getting all videos: {str(e)}", exc_info=True)
        raise HTTPException(status_code=500, detail=f"Failed to get videos: {str(e)}")


@app.post("/channel/download/selected")
async def download_selected_videos(
    request: SelectedVideosRequest,
    payload: dict = Depends(validate_jwt),
    session: Dict = Depends(get_user_session),
):
    """
    Start asynchronous download of transcripts for selected videos from a YouTube channel.
    Returns a job ID that can be used to check progress and retrieve results.

    REQUIRES AUTHENTICATION: This endpoint requires sufficient credits for the selected videos.
    Each video transcript attempt will deduct 1 credit.
    """
    channel_name = request.channel_name
    videos = request.videos
    session_id = session["id"]
    user_id = get_user_id_from_payload(payload)

    # Count number of videos to download
    num_videos = len(videos)

    try:
        # Check if user has sufficient credits for the requested videos
        user_credits = CreditManager.get_user_credits(user_id)
        if user_credits < num_videos:
            raise HTTPException(
                status_code=status.HTTP_402_PAYMENT_REQUIRED,
                detail=f"Insufficient credits. You need {num_videos} credits but only have {user_credits}. Please purchase more credits.",
            )

        # Start asynchronous transcript retrieval for selected videos
        job_id = await youtube_service.start_selected_videos_transcript_download(
            channel_name=channel_name,
            playlist_name=None,  # No playlist for channel downloads
            videos=videos,
            user_id=user_id,
            include_timestamps=request.include_timestamps,
            include_video_title=request.include_video_title,
            include_video_id=request.include_video_id,
            include_video_url=request.include_video_url,
            include_view_count=request.include_view_count,
            concatenate_all=request.concatenate_all,
            is_playlist=False,  # Flag to indicate this is a channel download
        )

        return {
            "job_id": job_id,
            "status": "processing",
            "total_videos": num_videos,
            "channel_name": channel_name,
            "user_id": user_id,
            "credits_reserved": num_videos,
            "user_credits_at_start": user_credits,
            "message": f"Transcript retrieval started for {num_videos} selected videos. Credits will be deducted per video attempt (1 credit each). You have {user_credits} credits available. Use the /channel/download/status endpoint to check progress and credit usage.",
        }

    except ValueError as e:
        logger.error(f"Invalid request: {str(e)}")
        raise HTTPException(status_code=400, detail=str(e))
    except Exception as e:
        logger.error(f"Error starting transcript download: {str(e)}", exc_info=True)
        raise HTTPException(
            status_code=500, detail=f"Failed to start transcript download: {str(e)}"
        )


@app.get("/channel/download/status/{job_id}")
async def get_transcript_download_status(
    job_id: str,
    # auth: bool = Depends(verify_api_key),
    session: Dict = Depends(get_user_session),
):
    """
    Check the status of an asynchronous transcript download job.
    Returns progress information and, if completed, a link to download the results.
    """
    try:
        # Get job status from the new service
        status = youtube_service.get_job_status(job_id)

        # If the job is completed, include download URL information
        if status["status"] == "completed":
            status["download_url"] = f"/channel/download/results/{job_id}"
            status["message"] = (
                f"Transcript download complete. {status['completed']} videos processed successfully."
            )

        return status

    except ValueError as e:
        logger.error(f"Invalid job request: {str(e)}")
        raise HTTPException(status_code=404, detail=str(e))
    except Exception as e:
        logger.error(f"Error checking download status: {str(e)}", exc_info=True)
        raise HTTPException(
            status_code=500, detail=f"Failed to check download status: {str(e)}"
        )


@app.get("/channel/download/results/{job_id}")
async def download_transcript_results(
    job_id: str,
    # auth: bool = Depends(verify_api_key),
    session: Dict = Depends(get_user_session),
):
    """
    Download the transcripts for a completed job as a ZIP file.
    Only available when job status is 'completed'.
    """
    try:
        # Create a ZIP file with all transcripts for the job
        logger.info(f"Downloading results for job {job_id}")
        zip_buffer = await youtube_service.create_transcript_zip(job_id)
        logger.info(
            f"Created ZIP file for job {job_id} with size {len(zip_buffer.getvalue())} bytes"
        )

        # Get a safe channel name for the filename
        safe_channel_name = youtube_service.get_safe_channel_name(job_id)

        # Check if this is a concatenated download to adjust filename
        job_info = youtube_service.get_job_status(job_id)
        is_concatenated = job_info.get("concatenate_all", False)
        filename_suffix = (
            "_concatenated_transcripts.zip" if is_concatenated else "_transcripts.zip"
        )

        # For BytesIO objects, we need to use Response with bytes content instead of FileResponse
        return Response(
            content=zip_buffer.getvalue(),
            media_type="application/zip",
            headers={
                "Content-Disposition": f'attachment; filename="{safe_channel_name}{filename_suffix}"'
            },
        )

    except ValueError as e:
        logger.error(f"Invalid job request: {str(e)}")
        raise HTTPException(status_code=404, detail=str(e))
    except Exception as e:
        logger.error(f"Error downloading results: {str(e)}", exc_info=True)
        raise HTTPException(
            status_code=500, detail=f"Failed to download results: {str(e)}"
        )


# =============================================
# PLAYLIST ENDPOINTS
# =============================================


@app.get("/playlist/{playlist_id}")
async def get_playlist_info(
    playlist_id: str,
    session: Dict = Depends(get_user_session),
):
    """
    Get information about a YouTube playlist to validate user input.
    Returns playlist title, description, thumbnail URL, and video count.
    """
    try:
        # Extract playlist ID from URL if needed
        clean_playlist_id = youtube_service.extract_playlist_id(playlist_id)

        # Get playlist info using the new service
        playlist_info = await youtube_service.get_playlist_info(clean_playlist_id)
        return playlist_info

    except ValueError as e:
        logger.error(f"Invalid playlist: {str(e)}")
        raise HTTPException(status_code=404, detail=str(e))
    except Exception as e:
        logger.error(f"Error getting playlist info: {str(e)}", exc_info=True)
        raise HTTPException(
            status_code=500, detail=f"Failed to get playlist information: {str(e)}"
        )


@app.get("/playlist/{playlist_id}/all-videos")
async def list_all_playlist_videos(
    playlist_id: str,
    # payload: dict = Depends(validate_jwt),
):
    """
    Get all videos for a playlist with pagination.
    Returns a list of videos with metadata for selection in the frontend.
    """
    try:
        # Extract playlist ID from URL if needed
        clean_playlist_id = youtube_service.extract_playlist_id(playlist_id)

        # Use the paginated function to get all videos
        videos = await youtube_service.get_all_playlist_videos(clean_playlist_id)

        # Log the result to help debug
        logger.info(f"Returning {len(videos)} videos for playlist {playlist_id}")
        for i, video in enumerate(videos[:5]):
            logger.info(f"Video {i+1}: {video['id']} - {video['title']}")

        return videos
    except ValueError as e:
        logger.error(f"Invalid playlist: {str(e)}")
        raise HTTPException(status_code=404, detail=str(e))
    except Exception as e:
        logger.error(f"Error getting all videos: {str(e)}", exc_info=True)
        raise HTTPException(status_code=500, detail=f"Failed to get videos: {str(e)}")


@app.post("/playlist/download/selected")
async def download_selected_playlist_videos(
    request: SelectedPlaylistVideosRequest,
    payload: dict = Depends(validate_jwt),
    session: Dict = Depends(get_user_session),
):
    """
    Start asynchronous download of transcripts for selected videos from a YouTube playlist.
    Returns a job ID that can be used to check progress and retrieve results.

    REQUIRES AUTHENTICATION: This endpoint requires sufficient credits for the selected videos.
    Each video transcript attempt will deduct 1 credit.
    """
    playlist_name = request.playlist_name
    videos = request.videos
    session_id = session["id"]
    user_id = get_user_id_from_payload(payload)

    # Count number of videos to download
    num_videos = len(videos)

    try:
        # Extract playlist ID from URL if needed
        clean_playlist_id = youtube_service.extract_playlist_id(playlist_name)

        # Check if user has sufficient credits for the selected videos
        user_credits = CreditManager.get_user_credits(user_id)
        if user_credits < num_videos:
            raise HTTPException(
                status_code=status.HTTP_402_PAYMENT_REQUIRED,
                detail=f"Insufficient credits. You need {num_videos} credits but only have {user_credits}. Please purchase more credits.",
            )

        # Start asynchronous transcript retrieval using the existing service
        # We can reuse the channel download function by passing playlist parameters
        job_id = await youtube_service.start_selected_videos_transcript_download(
            channel_name=None,  # No channel for playlist downloads
            playlist_name=clean_playlist_id,  # Use playlist ID
            videos=videos,
            user_id=user_id,
            include_timestamps=request.include_timestamps,
            include_video_title=request.include_video_title,
            include_video_id=request.include_video_id,
            include_video_url=request.include_video_url,
            include_view_count=request.include_view_count,
            concatenate_all=request.concatenate_all,
            is_playlist=True,  # Flag to indicate this is a playlist download
        )

        return {
            "job_id": job_id,
            "status": "processing",
            "total_videos": num_videos,
            "playlist_id": clean_playlist_id,
            "user_id": user_id,
            "credits_reserved": num_videos,
            "user_credits_at_start": user_credits,
            "message": f"Playlist transcript retrieval started. Credits will be deducted per video attempt (1 credit each). You have {user_credits} credits available. Use the /channel/download/status endpoint to check progress and credit usage.",
        }

    except ValueError as e:
        logger.error(f"Invalid playlist request: {str(e)}")
        raise HTTPException(status_code=400, detail=str(e))
    except Exception as e:
        logger.error(
            f"Error starting playlist transcript download: {str(e)}", exc_info=True
        )
        raise HTTPException(
            status_code=500,
            detail=f"Failed to start playlist transcript download: {str(e)}",
        )


# =============================================
# DEBUG ENDPOINTS
# =============================================


@app.get("/debug/memory")
async def get_memory_stats():
    """
    Get current memory usage statistics and top memory allocations
    """
    # Get current process memory info
    process = psutil.Process(os.getpid())
    memory_info = process.memory_info()

    # Get tracemalloc statistics if enabled
    stats = {}
    if tracemalloc.is_tracing():
        current, peak = tracemalloc.get_traced_memory()
        snapshot = tracemalloc.take_snapshot()
        top_stats = snapshot.statistics("lineno")

        stats = {
            "tracemalloc_current_mb": current / 1024 / 1024,
            "tracemalloc_peak_mb": peak / 1024 / 1024,
            "top_allocations": [
                {
                    "file": (
                        str(stat.traceback.format()[0]) if stat.traceback else "unknown"
                    ),
                    "size_mb": stat.size / 1024 / 1024,
                    "count": stat.count,
                }
                for stat in top_stats[:10]  # Top 10 allocations
            ],
        }
    else:
        stats = {"tracemalloc_enabled": False}

    return {
        "rss_memory_mb": memory_info.rss / 1024 / 1024,  # Resident Set Size
        "vms_memory_mb": memory_info.vms / 1024 / 1024,  # Virtual Memory Size
        "percent_memory": process.memory_percent(),
        "num_threads": process.num_threads(),
        "num_fds": process.num_fds() if hasattr(process, "num_fds") else None,
        **stats,
    }


@app.post("/debug/gc")
async def force_garbage_collection():
    """
    Force garbage collection and return memory stats before/after
    """
    # Memory before
    process = psutil.Process(os.getpid())
    memory_before = process.memory_info().rss / 1024 / 1024

    # Force garbage collection
    collected = gc.collect()

    # Memory after
    memory_after = process.memory_info().rss / 1024 / 1024

    return {
        "memory_before_mb": memory_before,
        "memory_after_mb": memory_after,
        "memory_freed_mb": memory_before - memory_after,
        "objects_collected": collected,
    }


@app.get("/debug/jobs")
async def get_jobs_debug():
    """
    Get information about current jobs in memory and on disk
    """
    # In-memory jobs
    in_memory_jobs = (
        len(youtube_service.channel_download_jobs)
        if hasattr(youtube_service, "channel_download_jobs")
        else 0
    )

    # Jobs on disk
    jobs_dir = os.path.join(settings.temp_dir, "jobs")
    disk_jobs = 0
    disk_job_files = []

    if os.path.exists(jobs_dir):
        job_files = [f for f in os.listdir(jobs_dir) if f.endswith(".json")]
        disk_jobs = len(job_files)

        # Get file sizes
        for job_file in job_files[:10]:  # Limit to first 10 for debugging
            file_path = os.path.join(jobs_dir, job_file)
            file_size = os.path.getsize(file_path) / 1024  # KB
            disk_job_files.append({"filename": job_file, "size_kb": file_size})

    return {
        "in_memory_jobs": in_memory_jobs,
        "disk_jobs": disk_jobs,
        "sample_disk_jobs": disk_job_files,
        "temp_dir": settings.temp_dir,
    }


# Create a background task to clean up old jobs periodically
<<<<<<< HEAD
@app.on_event("startup")
async def startup_event():
    """Run when the application starts - set up background tasks and enable memory tracing"""
    logger.info("Starting YouTube Transcript API...")

    # Start memory tracing
    tracemalloc.start(25)  # Keep 25 frames in tracebacks for better debugging
    logger.info("Memory tracing enabled with tracemalloc")

    # Recover jobs from persistent storage
    # try:
    #     import youtube_service

    #     recovered_jobs = (
    #         youtube_service.recover_jobs_from_storage()
    #         if hasattr(youtube_service, "recover_jobs_from_storage")
    #         else []
    #     )
    #     if recovered_jobs:
    #         logger.info(f"Recovered {len(recovered_jobs)} jobs from persistent storage")
    #     else:
    #         logger.info("No jobs to recover from persistent storage")
    # except Exception as e:
    #     logger.error(f"Failed to recover jobs on startup: {e}")

    # Start cleanup task
    asyncio.create_task(cleanup_job())

    logger.info("YouTube Transcript API startup complete")


async def cleanup_job():
    """Periodically clean up old jobs and their files"""
    while True:
        try:
            # Wait for a while before cleaning up (e.g., every hour)
            await asyncio.sleep(3600)  # 1 hour

            # Log memory before cleanup
            process = psutil.Process(os.getpid())
            memory_before = process.memory_info().rss / 1024 / 1024
            logger.info(f"Memory before cleanup: {memory_before:.2f} MB")

            # Run the cleanup function
            logger.info("Starting scheduled cleanup of old jobs")
            youtube_service.cleanup_old_jobs(max_age_hours=24)  # Keep jobs for 24 hours

            # Force garbage collection after cleanup
            collected = gc.collect()

            # Log memory after cleanup
            memory_after = process.memory_info().rss / 1024 / 1024
            logger.info(
                f"Memory after cleanup: {memory_after:.2f} MB (freed: {memory_before - memory_after:.2f} MB, GC collected: {collected} objects)"
            )

            logger.info("Scheduled cleanup completed")

        except Exception as e:
            logger.error(f"Error in cleanup job: {str(e)}")
            # Wait a bit before retrying if there was an error
            await asyncio.sleep(300)  # 5 minutes
=======
# @app.on_event("startup")
# async def startup_event():
#     """Run when the application starts - set up background tasks"""
#     asyncio.create_task(cleanup_job())


# async def cleanup_job():
#     """Periodically clean up old jobs and their files"""
#     while True:
#         try:
#             # Wait for a while before cleaning up (e.g., every hour)
#             await asyncio.sleep(3600)  # 1 hour

#             # Run the cleanup function
#             logger.info("Starting scheduled cleanup of old jobs")
#             youtube_service.cleanup_old_jobs(max_age_hours=24)  # Keep jobs for 24 hours
#             logger.info("Scheduled cleanup completed")

#         except Exception as e:
#             logger.error(f"Error in cleanup job: {str(e)}")
#             # Wait a bit before retrying if there was an error
#             await asyncio.sleep(300)  # 5 minutes
>>>>>>> eb8749d9


if __name__ == "__main__":
    import uvicorn

    uvicorn.run(
        "transcript_api:app", host=settings.host, port=settings.port, reload=True
    )


#### TEST<|MERGE_RESOLUTION|>--- conflicted
+++ resolved
@@ -1728,7 +1728,8 @@
 
 
 # Create a background task to clean up old jobs periodically
-<<<<<<< HEAD
+
+
 @app.on_event("startup")
 async def startup_event():
     """Run when the application starts - set up background tasks and enable memory tracing"""
@@ -1754,7 +1755,6 @@
     # except Exception as e:
     #     logger.error(f"Failed to recover jobs on startup: {e}")
 
-    # Start cleanup task
     asyncio.create_task(cleanup_job())
 
     logger.info("YouTube Transcript API startup complete")
@@ -1791,30 +1791,6 @@
             logger.error(f"Error in cleanup job: {str(e)}")
             # Wait a bit before retrying if there was an error
             await asyncio.sleep(300)  # 5 minutes
-=======
-# @app.on_event("startup")
-# async def startup_event():
-#     """Run when the application starts - set up background tasks"""
-#     asyncio.create_task(cleanup_job())
-
-
-# async def cleanup_job():
-#     """Periodically clean up old jobs and their files"""
-#     while True:
-#         try:
-#             # Wait for a while before cleaning up (e.g., every hour)
-#             await asyncio.sleep(3600)  # 1 hour
-
-#             # Run the cleanup function
-#             logger.info("Starting scheduled cleanup of old jobs")
-#             youtube_service.cleanup_old_jobs(max_age_hours=24)  # Keep jobs for 24 hours
-#             logger.info("Scheduled cleanup completed")
-
-#         except Exception as e:
-#             logger.error(f"Error in cleanup job: {str(e)}")
-#             # Wait a bit before retrying if there was an error
-#             await asyncio.sleep(300)  # 5 minutes
->>>>>>> eb8749d9
 
 
 if __name__ == "__main__":
